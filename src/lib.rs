/*
 * Copyright 2015-2017 Ben Ashford
 *
 * Licensed under the Apache License, Version 2.0 (the "License");
 * you may not use this file except in compliance with the License.
 * You may obtain a copy of the License at
 *
 *     http://www.apache.org/licenses/LICENSE-2.0
 *
 * Unless required by applicable law or agreed to in writing, software
 * distributed under the License is distributed on an "AS IS" BASIS,
 * WITHOUT WARRANTIES OR CONDITIONS OF ANY KIND, either express or implied.
 * See the License for the specific language governing permissions and
 * limitations under the License.
 */

#![crate_type = "lib"]
#![crate_name = "rs_es"]

//! A client for ElasticSearch's REST API
//!
//! The `Client` itself is used as the central access point, from which numerous
//! operations are defined implementing each of the specific ElasticSearch APIs.
//!
//! Warning: at the time of writing the majority of such APIs are currently
//! unimplemented.

#[macro_use]
extern crate serde_derive;

extern crate serde;
extern crate serde_json;

#[macro_use]
extern crate log;
extern crate hyper;

<<<<<<< HEAD
extern crate url;
=======
#[cfg(feature = "ssl")]
extern crate hyper_openssl;
>>>>>>> e185abac

#[macro_use]
pub mod util;

#[macro_use]
pub mod json;

pub mod error;
pub mod operations;
pub mod query;
pub mod units;

use hyper::client;
use hyper::status::StatusCode;
use hyper::header::{Headers, Authorization, Basic};

use serde::ser::Serialize;
use serde::de::Deserialize;

use error::EsError;

use url::Url;

pub trait EsResponse {
    fn status_code<'a>(&'a self) -> &'a StatusCode;
    fn read_response<R>(self) -> Result<R, EsError> where R: Deserialize;
}

impl EsResponse for client::response::Response {
    fn status_code<'a>(&'a self) -> &'a StatusCode {
        &self.status
    }

    fn read_response<R>(self) -> Result<R, EsError>
        where R: Deserialize {

        Ok(try!(serde_json::from_reader(self)))
    }
}

// The client

/// Process the result of an HTTP request, returning the status code and the
/// `Json` result (if the result had a body) or an `EsError` if there were any
/// errors
///
/// This function is exposed to allow extensions to certain operations, it is
/// not expected to be used by consumers of the library
pub fn do_req(resp: client::response::Response) -> Result<client::response::Response, EsError> {
    let mut resp = resp;
    let status = resp.status;
    match status {
        StatusCode::Ok |
        StatusCode::Created |
        StatusCode::NotFound => Ok(resp),
        _                    => Err(EsError::from(&mut resp))
    }
}

/// The core of the ElasticSearch client, owns a HTTP connection.
///
/// Each instance of `Client` is reusable, but only one thread can use each one
/// at once.  This will be enforced by the borrow-checker as most methods are
/// defined on `&mut self`.
///
/// To create a `Client`, the URL needs to be specified.
///
/// Each ElasticSearch API operation is defined as a method on `Client`.  Any
/// compulsory parameters must be given as arguments to this method.  It returns
/// an operation builder that can be used to add any optional parameters.
///
/// Finally `send` is called to submit the operation:
///
/// # Examples
///
/// ```
/// use rs_es::Client;
///
/// let mut client = Client::new("http://localhost:9200");
/// ```
///
/// See the specific operations and their builder objects for details.
pub struct Client {
    base_url:    Url,
    http_client: hyper::Client,
    headers:     Headers
}

/// Create a HTTP function for the given method (GET/PUT/POST/DELETE)
macro_rules! es_op {
    ($n:ident,$cn:ident) => {
        fn $n(&mut self, url: &str) -> Result<client::response::Response, EsError> {
            info!("Doing {} on {}", stringify!($n), url);
            let url = self.full_url(url);
            let result = try!(self.http_client
                              .$cn(&url)
                              .headers(self.headers.clone())
                              .send());
            do_req(result)
        }
    }
}

/// Create a HTTP function with a request body for the given method
/// (GET/PUT/POST/DELETE)
///
macro_rules! es_body_op {
    ($n:ident,$cn:ident) => {
        fn $n<E>(&mut self, url: &str, body: &E) -> Result<client::response::Response, EsError>
            where E: Serialize {

            info!("Doing {} on {}", stringify!($n), url);
            let json_string = try!(serde_json::to_string(body));
            debug!("Body send: {}", &json_string);

            let url = self.full_url(url);
            let result = try!(self.http_client
                              .$cn(&url)
                              .headers(self.headers.clone())
                              .body(&json_string)
                              .send());

            do_req(result)
        }
    }
}

impl Client {
    /// Create a new client
    pub fn new(url_s: &str) -> Result<Client, url::ParseError> {
        let url = try!(Url::parse(url_s));

        Ok(Client {
            http_client: hyper::Client::new(),
            headers:  Self::basic_auth(&url),
            base_url: url
        })
    }

    /// Add headers for the basic authentication to every request
    /// when given host's format is `USER:PASS@HOST`.
    fn basic_auth(url: &Url) -> Headers {
        let mut headers = Headers::new();

        let username = url.username();

        if !username.is_empty() {
            headers.set(
                Authorization(
                    Basic {
                        username: username.to_owned(),
                        password: url.password().map(|p| p.to_owned())
                    }
                )
            )
        }

        headers
    }

    /// Take a nearly complete ElasticSearch URL, and stick
    /// the URL on the front.
    pub fn full_url(&self, suffix: &str) -> String {
        self.base_url.join(suffix).unwrap().into_string()
    }

    es_op!(get_op, get);

    es_op!(post_op, post);
    es_body_op!(post_body_op, post);
    es_op!(put_op, put);
    es_body_op!(put_body_op, put);
    es_op!(delete_op, delete);
}

#[cfg(test)]
pub mod tests {
    extern crate env_logger;
    pub extern crate regex;

    use std::env;

    use serde_json::Value;

    use super::Client;
    use super::operations::bulk::Action;
    use super::operations::search::ScanResult;

    use super::query::Query;

    use super::units::Duration;

    // test setup

    pub fn make_client() -> Client {
        let hostname = match env::var("ES_HOST") {
            Ok(val) => val,
            Err(_)  => "http://localhost:9200".to_owned()
        };
        Client::new(&hostname).unwrap()
    }

    #[derive(Debug, Serialize, Deserialize)]
    pub struct TestDocument {
        pub str_field:  String,
        pub int_field:  i64,
        pub bool_field: bool
    }

    impl TestDocument {
        pub fn new() -> TestDocument {
            TestDocument {
                str_field: "I am a test".to_owned(),
                int_field: 1,
                bool_field: true
            }
        }

        pub fn with_str_field(mut self, s: &str) -> TestDocument {
            self.str_field = s.to_owned();
            self
        }

        pub fn with_int_field(mut self, i: i64) -> TestDocument {
            self.int_field = i;
            self
        }

        pub fn with_bool_field(mut self, b: bool) -> TestDocument {
            self.bool_field = b;
            self
        }
    }

    /// Delete an index
    pub fn delete_index(mut client: &mut Client,
                        test_idx:   &str) {
        let get_index_result = client.get_index().with_indexes(&[test_idx]).send().unwrap();
        match get_index_result {
            Some(_) => {
                let result = client.delete_index(test_idx).unwrap();
                if !result.acknowledged {
                    panic!("No acknowledged delete of the index");
                }
            },
            None             => ()
        }
    }

    /// Removes all documents for a given index
    ///
    /// This will leave mappings, etc. in-place.  Consider `delete_index` as an alternative
    /// for resetting the state before a test
    pub fn clean_db(mut client: &mut Client,
                    test_idx: &str) {
        let scroll = Duration::minutes(1);
        let mut scan:ScanResult<Value> = match client.search_query()
            .with_indexes(&[test_idx])
            .with_query(&Query::build_match_all().build())
            .scan(&scroll) {
                Ok(scan) => scan,
                Err(e) => {
                    warn!("Scan error: {:?}", e);
                    return // Ignore not-found errors
                }
            };

<<<<<<< HEAD
=======
#[macro_use]
pub mod util;

#[macro_use]
pub mod json;

pub mod error;
pub mod operations;
pub mod query;
pub mod units;

use hyper::client;
use hyper::status::StatusCode;
use hyper::header::{Headers, Authorization, Basic};

use serde::ser::Serialize;
use serde::de::Deserialize;

use error::EsError;

use url::Url;

pub trait EsResponse {
    fn status_code<'a>(&'a self) -> &'a StatusCode;
    fn read_response<R>(self) -> Result<R, EsError> where R: Deserialize;
}

impl EsResponse for client::response::Response {
    fn status_code<'a>(&'a self) -> &'a StatusCode {
        &self.status
    }

    fn read_response<R>(self) -> Result<R, EsError>
        where R: Deserialize {

        Ok(try!(serde_json::from_reader(self)))
    }
}

// The client

/// Process the result of an HTTP request, returning the status code and the
/// `Json` result (if the result had a body) or an `EsError` if there were any
/// errors
///
/// This function is exposed to allow extensions to certain operations, it is
/// not expected to be used by consumers of the library
pub fn do_req(resp: client::response::Response) -> Result<client::response::Response, EsError> {
    let mut resp = resp;
    let status = resp.status;
    match status {
        StatusCode::Ok |
        StatusCode::Created |
        StatusCode::NotFound => Ok(resp),
        _                    => Err(EsError::from(&mut resp))
    }
}

/// The core of the ElasticSearch client, owns a HTTP connection.
///
/// Each instance of `Client` is reusable, but only one thread can use each one
/// at once.  This will be enforced by the borrow-checker as most methods are
/// defined on `&mut self`.
///
/// To create a `Client`, the URL needs to be specified.
///
/// Each ElasticSearch API operation is defined as a method on `Client`.  Any
/// compulsory parameters must be given as arguments to this method.  It returns
/// an operation builder that can be used to add any optional parameters.
///
/// Finally `send` is called to submit the operation:
///
/// # Examples
///
/// ```
/// use rs_es::Client;
///
/// let mut client = Client::new("http://localhost:9200");
/// ```
///
/// See the specific operations and their builder objects for details.
pub struct Client {
    base_url:    Url,
    http_client: hyper::Client,
    headers:     Headers
}

/// Create a HTTP function for the given method (GET/PUT/POST/DELETE)
macro_rules! es_op {
    ($n:ident,$cn:ident) => {
        fn $n(&mut self, url: &str) -> Result<client::response::Response, EsError> {
            info!("Doing {} on {}", stringify!($n), url);
            let url = self.full_url(url);
            let result = try!(self.http_client
                              .$cn(&url)
                              .headers(self.headers.clone())
                              .send());
            do_req(result)
        }
    }
}

/// Create a HTTP function with a request body for the given method
/// (GET/PUT/POST/DELETE)
///
macro_rules! es_body_op {
    ($n:ident,$cn:ident) => {
        fn $n<E>(&mut self, url: &str, body: &E) -> Result<client::response::Response, EsError>
            where E: Serialize {

            info!("Doing {} on {}", stringify!($n), url);
            let json_string = try!(serde_json::to_string(body));
            debug!("Body send: {}", &json_string);

            let url = self.full_url(url);
            let result = try!(self.http_client
                              .$cn(&url)
                              .headers(self.headers.clone())
                              .body(&json_string)
                              .send());

            do_req(result)
        }
    }
}

impl Client {
    /// Create a new client
    pub fn new(url_s: &str) -> Result<Client, url::ParseError> {
        let url = try!(Url::parse(url_s));

        Ok(Client {
            http_client: Self::http_client(),
            headers: Self::basic_auth(&url),
            base_url: url
        })
    }

    #[cfg(feature = "ssl")]
    fn http_client() -> hyper::Client {
        let ssl = hyper_openssl::OpensslClient::new().unwrap();
        let connector = hyper::net::HttpsConnector::new(ssl);
        hyper::Client::with_connector(connector)
    }

    #[cfg(not(feature = "ssl"))]
    fn http_client() -> hyper::Client {
        hyper::Client::new()
    }

    /// Add headers for the basic authentication to every request
    /// when given host's format is `USER:PASS@HOST`.
    fn basic_auth(url: &Url) -> Headers {
        let mut headers = Headers::new();

        let username = url.username();

        if !username.is_empty() {
            headers.set(
                Authorization(
                    Basic {
                        username: username.to_owned(),
                        password: url.password().map(|p| p.to_owned())
                    }
                )
            )
        }

        headers
    }

    /// Take a nearly complete ElasticSearch URL, and stick
    /// the URL on the front.
    pub fn full_url(&self, suffix: &str) -> String {
        self.base_url.join(suffix).unwrap().into_string()
    }

    es_op!(get_op, get);

    es_op!(post_op, post);
    es_body_op!(post_body_op, post);
    es_op!(put_op, put);
    es_body_op!(put_body_op, put);
    es_op!(delete_op, delete);
}

#[cfg(test)]
pub mod tests {
    extern crate env_logger;
    pub extern crate regex;

    use std::env;

    use serde_json::Value;

    use super::Client;
    use super::operations::bulk::Action;
    use super::operations::search::ScanResult;

    use super::query::Query;

    use super::units::Duration;

    // test setup

    pub fn make_client() -> Client {
        let hostname = match env::var("ES_HOST") {
            Ok(val) => val,
            Err(_)  => "http://localhost:9200".to_owned()
        };
        Client::new(&hostname).unwrap()
    }

    #[derive(Debug, Serialize, Deserialize)]
    pub struct TestDocument {
        pub str_field:  String,
        pub int_field:  i64,
        pub bool_field: bool
    }

    impl TestDocument {
        pub fn new() -> TestDocument {
            TestDocument {
                str_field: "I am a test".to_owned(),
                int_field: 1,
                bool_field: true
            }
        }

        pub fn with_str_field(mut self, s: &str) -> TestDocument {
            self.str_field = s.to_owned();
            self
        }

        pub fn with_int_field(mut self, i: i64) -> TestDocument {
            self.int_field = i;
            self
        }

        pub fn with_bool_field(mut self, b: bool) -> TestDocument {
            self.bool_field = b;
            self
        }
    }

    pub fn clean_db(mut client: &mut Client,
                    test_idx: &str) {
        let scroll = Duration::minutes(1);
        let mut scan:ScanResult<Value> = match client.search_query()
            .with_indexes(&[test_idx])
            .with_query(&Query::build_match_all().build())
            .scan(&scroll) {
                Ok(scan) => scan,
                Err(e) => {
                    warn!("Scan error: {:?}", e);
                    return // Ignore not-found errors
                }
            };

>>>>>>> e185abac
        loop {
            let page = scan.scroll(&mut client, &scroll).unwrap();
            let hits = page.hits.hits;
            if hits.len() == 0 {
                break;
            }
            let actions: Vec<Action<()>> = hits.into_iter()
                .map(|hit| {
                    Action::delete(hit.id)
                        .with_index(test_idx)
                        .with_doc_type(hit.doc_type)
                })
                .collect();
            client.bulk(&actions).send().unwrap();
        }

        scan.close(&mut client).unwrap();
    }
}<|MERGE_RESOLUTION|>--- conflicted
+++ resolved
@@ -35,12 +35,10 @@
 extern crate log;
 extern crate hyper;
 
-<<<<<<< HEAD
 extern crate url;
-=======
+
 #[cfg(feature = "ssl")]
 extern crate hyper_openssl;
->>>>>>> e185abac
 
 #[macro_use]
 pub mod util;
@@ -168,13 +166,25 @@
     }
 }
 
+#[cfg(feature = "ssl")]
+fn http_client() -> hyper::Client {
+    let ssl = hyper_openssl::OpensslClient::new().unwrap();
+    let connector = hyper::net::HttpsConnector::new(ssl);
+    hyper::Client::with_connector(connector)
+}
+
+#[cfg(not(feature = "ssl"))]
+fn http_client() -> hyper::Client {
+    hyper::Client::new()
+}
+
 impl Client {
     /// Create a new client
     pub fn new(url_s: &str) -> Result<Client, url::ParseError> {
         let url = try!(Url::parse(url_s));
 
         Ok(Client {
-            http_client: hyper::Client::new(),
+            http_client: http_client(),
             headers:  Self::basic_auth(&url),
             base_url: url
         })
@@ -308,268 +318,6 @@
                 }
             };
 
-<<<<<<< HEAD
-=======
-#[macro_use]
-pub mod util;
-
-#[macro_use]
-pub mod json;
-
-pub mod error;
-pub mod operations;
-pub mod query;
-pub mod units;
-
-use hyper::client;
-use hyper::status::StatusCode;
-use hyper::header::{Headers, Authorization, Basic};
-
-use serde::ser::Serialize;
-use serde::de::Deserialize;
-
-use error::EsError;
-
-use url::Url;
-
-pub trait EsResponse {
-    fn status_code<'a>(&'a self) -> &'a StatusCode;
-    fn read_response<R>(self) -> Result<R, EsError> where R: Deserialize;
-}
-
-impl EsResponse for client::response::Response {
-    fn status_code<'a>(&'a self) -> &'a StatusCode {
-        &self.status
-    }
-
-    fn read_response<R>(self) -> Result<R, EsError>
-        where R: Deserialize {
-
-        Ok(try!(serde_json::from_reader(self)))
-    }
-}
-
-// The client
-
-/// Process the result of an HTTP request, returning the status code and the
-/// `Json` result (if the result had a body) or an `EsError` if there were any
-/// errors
-///
-/// This function is exposed to allow extensions to certain operations, it is
-/// not expected to be used by consumers of the library
-pub fn do_req(resp: client::response::Response) -> Result<client::response::Response, EsError> {
-    let mut resp = resp;
-    let status = resp.status;
-    match status {
-        StatusCode::Ok |
-        StatusCode::Created |
-        StatusCode::NotFound => Ok(resp),
-        _                    => Err(EsError::from(&mut resp))
-    }
-}
-
-/// The core of the ElasticSearch client, owns a HTTP connection.
-///
-/// Each instance of `Client` is reusable, but only one thread can use each one
-/// at once.  This will be enforced by the borrow-checker as most methods are
-/// defined on `&mut self`.
-///
-/// To create a `Client`, the URL needs to be specified.
-///
-/// Each ElasticSearch API operation is defined as a method on `Client`.  Any
-/// compulsory parameters must be given as arguments to this method.  It returns
-/// an operation builder that can be used to add any optional parameters.
-///
-/// Finally `send` is called to submit the operation:
-///
-/// # Examples
-///
-/// ```
-/// use rs_es::Client;
-///
-/// let mut client = Client::new("http://localhost:9200");
-/// ```
-///
-/// See the specific operations and their builder objects for details.
-pub struct Client {
-    base_url:    Url,
-    http_client: hyper::Client,
-    headers:     Headers
-}
-
-/// Create a HTTP function for the given method (GET/PUT/POST/DELETE)
-macro_rules! es_op {
-    ($n:ident,$cn:ident) => {
-        fn $n(&mut self, url: &str) -> Result<client::response::Response, EsError> {
-            info!("Doing {} on {}", stringify!($n), url);
-            let url = self.full_url(url);
-            let result = try!(self.http_client
-                              .$cn(&url)
-                              .headers(self.headers.clone())
-                              .send());
-            do_req(result)
-        }
-    }
-}
-
-/// Create a HTTP function with a request body for the given method
-/// (GET/PUT/POST/DELETE)
-///
-macro_rules! es_body_op {
-    ($n:ident,$cn:ident) => {
-        fn $n<E>(&mut self, url: &str, body: &E) -> Result<client::response::Response, EsError>
-            where E: Serialize {
-
-            info!("Doing {} on {}", stringify!($n), url);
-            let json_string = try!(serde_json::to_string(body));
-            debug!("Body send: {}", &json_string);
-
-            let url = self.full_url(url);
-            let result = try!(self.http_client
-                              .$cn(&url)
-                              .headers(self.headers.clone())
-                              .body(&json_string)
-                              .send());
-
-            do_req(result)
-        }
-    }
-}
-
-impl Client {
-    /// Create a new client
-    pub fn new(url_s: &str) -> Result<Client, url::ParseError> {
-        let url = try!(Url::parse(url_s));
-
-        Ok(Client {
-            http_client: Self::http_client(),
-            headers: Self::basic_auth(&url),
-            base_url: url
-        })
-    }
-
-    #[cfg(feature = "ssl")]
-    fn http_client() -> hyper::Client {
-        let ssl = hyper_openssl::OpensslClient::new().unwrap();
-        let connector = hyper::net::HttpsConnector::new(ssl);
-        hyper::Client::with_connector(connector)
-    }
-
-    #[cfg(not(feature = "ssl"))]
-    fn http_client() -> hyper::Client {
-        hyper::Client::new()
-    }
-
-    /// Add headers for the basic authentication to every request
-    /// when given host's format is `USER:PASS@HOST`.
-    fn basic_auth(url: &Url) -> Headers {
-        let mut headers = Headers::new();
-
-        let username = url.username();
-
-        if !username.is_empty() {
-            headers.set(
-                Authorization(
-                    Basic {
-                        username: username.to_owned(),
-                        password: url.password().map(|p| p.to_owned())
-                    }
-                )
-            )
-        }
-
-        headers
-    }
-
-    /// Take a nearly complete ElasticSearch URL, and stick
-    /// the URL on the front.
-    pub fn full_url(&self, suffix: &str) -> String {
-        self.base_url.join(suffix).unwrap().into_string()
-    }
-
-    es_op!(get_op, get);
-
-    es_op!(post_op, post);
-    es_body_op!(post_body_op, post);
-    es_op!(put_op, put);
-    es_body_op!(put_body_op, put);
-    es_op!(delete_op, delete);
-}
-
-#[cfg(test)]
-pub mod tests {
-    extern crate env_logger;
-    pub extern crate regex;
-
-    use std::env;
-
-    use serde_json::Value;
-
-    use super::Client;
-    use super::operations::bulk::Action;
-    use super::operations::search::ScanResult;
-
-    use super::query::Query;
-
-    use super::units::Duration;
-
-    // test setup
-
-    pub fn make_client() -> Client {
-        let hostname = match env::var("ES_HOST") {
-            Ok(val) => val,
-            Err(_)  => "http://localhost:9200".to_owned()
-        };
-        Client::new(&hostname).unwrap()
-    }
-
-    #[derive(Debug, Serialize, Deserialize)]
-    pub struct TestDocument {
-        pub str_field:  String,
-        pub int_field:  i64,
-        pub bool_field: bool
-    }
-
-    impl TestDocument {
-        pub fn new() -> TestDocument {
-            TestDocument {
-                str_field: "I am a test".to_owned(),
-                int_field: 1,
-                bool_field: true
-            }
-        }
-
-        pub fn with_str_field(mut self, s: &str) -> TestDocument {
-            self.str_field = s.to_owned();
-            self
-        }
-
-        pub fn with_int_field(mut self, i: i64) -> TestDocument {
-            self.int_field = i;
-            self
-        }
-
-        pub fn with_bool_field(mut self, b: bool) -> TestDocument {
-            self.bool_field = b;
-            self
-        }
-    }
-
-    pub fn clean_db(mut client: &mut Client,
-                    test_idx: &str) {
-        let scroll = Duration::minutes(1);
-        let mut scan:ScanResult<Value> = match client.search_query()
-            .with_indexes(&[test_idx])
-            .with_query(&Query::build_match_all().build())
-            .scan(&scroll) {
-                Ok(scan) => scan,
-                Err(e) => {
-                    warn!("Scan error: {:?}", e);
-                    return // Ignore not-found errors
-                }
-            };
-
->>>>>>> e185abac
         loop {
             let page = scan.scroll(&mut client, &scroll).unwrap();
             let hits = page.hits.hits;
